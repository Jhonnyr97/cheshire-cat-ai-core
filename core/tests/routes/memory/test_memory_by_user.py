<<<<<<< HEAD

from tests.utils import send_websocket_message

# episodic memories are saved having the correct user
def test_episodic_memory_by_user(client):

        # send websocket message from user A
        send_websocket_message({
            "text": "I am user C",
            "user_id": "C"
        }, client)

        # episodic recall (no user)
        params = {
            "text": "I am user C"
        }
        response = client.get(f"/memory/recall/", params=params, headers={"user_id": "C"})
        json = response.json()
        assert response.status_code == 200
        episodic_memories = json["vectors"]["collections"]["episodic"]
        assert len(episodic_memories) == 1

        # episodic recall (memories from non existing user)
        params = {
            "text": "I am user A"
        }
        response = client.get(f"/memory/recall/", params=params, headers={"user_id": "A"})
        json = response.json()
        assert response.status_code == 200
        episodic_memories = json["vectors"]["collections"]["episodic"]
        assert len(episodic_memories) == 0

        # episodic recall (memories from user A)
        params = {
            "text": "I am user C"
        }
        response = client.get(f"/memory/recall/", params=params, headers={"user_id": "C"})
        json = response.json()
        assert response.status_code == 200
        episodic_memories = json["vectors"]["collections"]["episodic"]
        assert len(episodic_memories) == 1
        assert episodic_memories[0]["metadata"]["source"] == "C"

=======

from tests.utils import send_websocket_message

# episodic memories are saved having the correct user
def test_episodic_memory_by_user(client):

        # send websocket message from user A
        send_websocket_message({
            "text": "I am user A"
        }, client, user_id="A")

        # episodic recall (no user)
        params = {
            "text": "I am user"
        }
        response = client.get(f"/memory/recall/", params=params)
        json = response.json()
        assert response.status_code == 200
        episodic_memories = json["vectors"]["collections"]["episodic"]
        assert len(episodic_memories) == 0

        # episodic recall (memories from non existing user)
        params = {
            "text": "I am user",
            "user_id": "H"
        }
        response = client.get(f"/memory/recall/", params=params)
        json = response.json()
        assert response.status_code == 200
        episodic_memories = json["vectors"]["collections"]["episodic"]
        assert len(episodic_memories) == 0

        # episodic recall (memories from user A)
        params = {
            "text": "I am user",
            "user_id": "A"
        }
        response = client.get(f"/memory/recall/", params=params)
        json = response.json()
        assert response.status_code == 200
        episodic_memories = json["vectors"]["collections"]["episodic"]
        assert len(episodic_memories) == 1
        assert episodic_memories[0]["metadata"]["source"] == "A"
>>>>>>> 1ca78eb9
<|MERGE_RESOLUTION|>--- conflicted
+++ resolved
@@ -1,5 +1,3 @@
-<<<<<<< HEAD
-
 from tests.utils import send_websocket_message
 
 # episodic memories are saved having the correct user
@@ -8,8 +6,7 @@
         # send websocket message from user A
         send_websocket_message({
             "text": "I am user C",
-            "user_id": "C"
-        }, client)
+        }, client, user_id="C")
 
         # episodic recall (no user)
         params = {
@@ -41,49 +38,3 @@
         episodic_memories = json["vectors"]["collections"]["episodic"]
         assert len(episodic_memories) == 1
         assert episodic_memories[0]["metadata"]["source"] == "C"
-
-=======
-
-from tests.utils import send_websocket_message
-
-# episodic memories are saved having the correct user
-def test_episodic_memory_by_user(client):
-
-        # send websocket message from user A
-        send_websocket_message({
-            "text": "I am user A"
-        }, client, user_id="A")
-
-        # episodic recall (no user)
-        params = {
-            "text": "I am user"
-        }
-        response = client.get(f"/memory/recall/", params=params)
-        json = response.json()
-        assert response.status_code == 200
-        episodic_memories = json["vectors"]["collections"]["episodic"]
-        assert len(episodic_memories) == 0
-
-        # episodic recall (memories from non existing user)
-        params = {
-            "text": "I am user",
-            "user_id": "H"
-        }
-        response = client.get(f"/memory/recall/", params=params)
-        json = response.json()
-        assert response.status_code == 200
-        episodic_memories = json["vectors"]["collections"]["episodic"]
-        assert len(episodic_memories) == 0
-
-        # episodic recall (memories from user A)
-        params = {
-            "text": "I am user",
-            "user_id": "A"
-        }
-        response = client.get(f"/memory/recall/", params=params)
-        json = response.json()
-        assert response.status_code == 200
-        episodic_memories = json["vectors"]["collections"]["episodic"]
-        assert len(episodic_memories) == 1
-        assert episodic_memories[0]["metadata"]["source"] == "A"
->>>>>>> 1ca78eb9
