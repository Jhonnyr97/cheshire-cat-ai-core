--- conflicted
+++ resolved
@@ -50,10 +50,7 @@
     builder.addCase(fetchLanguageModels.pending, (state) => {
       state.loading = true
     })
-<<<<<<< HEAD
-=======
 
->>>>>>> 25600251
     builder.addCase(fetchLanguageModels.fulfilled, (state, action) => {
       state.loading = false
       state.data = action.payload
